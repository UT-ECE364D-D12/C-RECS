import random
<<<<<<< HEAD
from typing import Tuple, List, Callable
=======
from typing import Dict, Tuple
>>>>>>> df29b3ec

from tqdm import tqdm
import pandas as pd
import torch
from sklearn.model_selection import train_test_split
from torch import Tensor
from torch.utils.data import Dataset, DataLoader
from transformers import AutoTokenizer, MistralForCausalLM


class RatingsDataset(Dataset):
    def __init__(self, ratings: pd.DataFrame) -> None:
        self.ratings = ratings

        self.unique_user_ids = self.ratings["user_id"].unique()
        self.user_id_to_unique_id = {user_id: i for i, user_id in enumerate(self.unique_user_ids)}

        self.unique_item_ids = self.ratings["movie_id"].unique()
        self.item_id_to_unique_id = {movie_id: i for i, movie_id in enumerate(self.unique_item_ids)}

    def __len__(self) -> int:
        return len(self.ratings)
    
    def __getitem__(self, idx: int) -> Tuple[Tensor, Tensor]:
        user_id, movie_id, rating = self.ratings.iloc[idx][["user_id", "movie_id", "rating"]]

        user_id = self.user_id_to_unique_id[user_id]
        movie_id = self.item_id_to_unique_id[movie_id]

        return torch.tensor([user_id, movie_id]), torch.tensor(rating / 5.0)
    
class CollaborativeDataset(Dataset):
    def __init__(self, ratings_data: pd.DataFrame, request_data: pd.DataFrame, user_id_to_unique_id: Dict[int, int], movie_id_to_unique_id: Dict[int, int]) -> None:
        self.ratings_data = ratings_data
        self.request_data = request_data

        self.user_id_to_unique_id = user_id_to_unique_id
        self.movie_id_to_unique_id = movie_id_to_unique_id

        self.unique_movie_ids = self.ratings_data["movie_id"].unique()
        self.num_movies = len(self.request_data)

    def __len__(self) -> int:
        return len(self.ratings_data)

    def __getitem__(self, idx: int) -> Tuple[Tuple[Tensor, int], Tuple[str, int], Tuple[str, int]]:
        user_id, movie_id, rating = self.ratings_data.iloc[idx][["user_id", "movie_id", "rating"]]
        
        user_id, movie_id = int(user_id), int(movie_id)

        anchor_requests = self.request_data.loc[movie_id]["requests"]

        anchor_request = random.choice(anchor_requests)
        
        negative_movie_id = random.choice([i for i in self.unique_movie_ids if i != movie_id])

        negative_requests = self.request_data.loc[negative_movie_id]["requests"]

        negative_request = random.choice(negative_requests)

        user_id = self.user_id_to_unique_id[user_id]
        anchor_id = self.movie_id_to_unique_id[movie_id]
        negative_id = self.movie_id_to_unique_id[negative_movie_id]

        return torch.tensor([user_id, anchor_id]), torch.tensor(rating / 5.0), (anchor_request, anchor_id), (negative_request, negative_id)
        
class ContentDataset(Dataset):
    def __init__(self, descriptions: pd.DataFrame, requests: pd.DataFrame) -> None:
        self.descriptions = descriptions
        self.requests = requests

        self.num_movies = len(self.requests)
        self.num_requests_per_movie = len(self.requests.iloc[0]["requests"])        

        unique_item_ids = self.descriptions["movie_id"].unique()
        self.item_id_to_unique_id = {movie_id: i for i, movie_id in enumerate(unique_item_ids)}

    def __len__(self) -> int:
        return self.num_movies * self.num_requests_per_movie

    def __getitem__(self, idx: int) -> Tuple[Tuple[str, int], Tuple[str, int], Tuple[str, int]]:
        """
        Returns an anchor, positive, and negative sample, each containing a description and an item id.
        """
        movie_idx, request_idx = divmod(idx, self.num_requests_per_movie)

        movie_id, anchor_requests = self.requests.iloc[movie_idx][["movie_id", "requests"]]

        anchor_request = anchor_requests[request_idx]

        positive_description = self.descriptions.loc[movie_id]["description"]
        
        negative_movie_idx = random.choice([i for i in range(self.num_movies) if i != movie_idx])

        negative_movie_id, negative_description = self.descriptions.iloc[negative_movie_idx][["movie_id", "description"]]

        anchor_id = self.item_id_to_unique_id[movie_id]
        negative_id = self.item_id_to_unique_id[negative_movie_id]

        return (anchor_request, anchor_id), (positive_description, anchor_id), (negative_description, negative_id)
    
class DescriptionsDataset(Dataset):
    def __init__(self, descriptions: pd.DataFrame) -> None:
        self.descriptions = descriptions

        self.num_descriptions = len(self.descriptions)

        unique_item_ids = self.descriptions["movie_id"].unique()
        self.item_id_to_unique_id = {movie_id: i for i, movie_id in enumerate(unique_item_ids)}

    def __len__(self) -> int:
        return self.num_descriptions

    def __getitem__(self, idx: int) -> Tuple[int, str]:
        movie_id, description = self.descriptions.iloc[idx][["movie_id", "description"]]

        return self.item_id_to_unique_id[movie_id], description
    
class SimulatorDataset(Dataset):
    def __init__(self, movies: pd.DataFrame, tokenizer: AutoTokenizer, prompt_generators: List[Callable]) -> None:
        self.movies = movies
        self.tokenizer = tokenizer
        self.prompt_generators = prompt_generators

    def __len__(self):
        return len(self.movies) * len(self.prompt_generators)

    def __getitem__(self, idx: int):
        prompt_idx, movie_idx = divmod(idx, len(self.movies))
        movie_id, movie_title = self.movies.iloc[movie_idx][["movie_id", "movie_title"]]

        # Generate the prompt for the movie
        prompt = self.prompt_generators[prompt_idx](movie_title)

        # Form prompt
        chat = [{"role": "user", "content": prompt}]

        # Apply the chat template
        prompt = self.tokenizer.apply_chat_template(chat, tokenize=False, add_generation_prompt=True)

        return movie_id, movie_title, prompt

def train_test_split_requests(requests: pd.DataFrame, **kwargs) -> Tuple[pd.DataFrame, pd.DataFrame]:

    def split_request(row: pd.Series) -> pd.Series: 
        train_req, test_req = train_test_split(row['request'], **kwargs)

        return pd.Series([train_req, test_req])

    requests[['train_requests', 'test_requests']] = requests.apply(split_request, axis=1)

    train_requests = requests[['movie_id', 'movie_title', 'train_requests']].rename(columns={'train_requests': 'requests'})
    test_requests = requests[['movie_id', 'movie_title', 'test_requests']].rename(columns={'test_requests': 'requests'})

    return train_requests, test_requests

def get_feature_sizes(ratings: pd.DataFrame) -> Tuple[int, ...]:
    return ratings["user_id"].nunique(), ratings["movie_id"].nunique()

def simulate(
    language_model: MistralForCausalLM,
    language_tokenizer: AutoTokenizer,
    split_string: str,
    dataloader: DataLoader,
    max_length: int = 2048,
    output_col = "request"
) -> pd.DataFrame:
    data = pd.DataFrame(columns=["movie_id", "movie_title", output_col])

    with torch.no_grad():
        for movie_ids, movie_titles, prompts in tqdm(dataloader, desc="Simulating", unit="batch"):
            # Tokenize (llm)
            input_tokens = language_tokenizer(prompts, add_special_tokens=False, padding=True, return_tensors="pt").to(language_model.device)

            # Generate request
            output_tokens = language_model.generate(**input_tokens, max_new_tokens=max_length, do_sample=True, pad_token_id=language_tokenizer.eos_token_id)

            # Decode request
            batch_output = [language_tokenizer.decode(output, skip_special_tokens=True, clean_up_tokenization_spaces=True).split(split_string)[-1] for output in output_tokens]

            batch_output = pd.DataFrame({
                "movie_id": movie_ids,
                "movie_title": movie_titles,
                output_col: batch_output,
            })

            data = pd.concat([data, batch_output], ignore_index=True)

    return data<|MERGE_RESOLUTION|>--- conflicted
+++ resolved
@@ -1,9 +1,6 @@
 import random
-<<<<<<< HEAD
-from typing import Tuple, List, Callable
-=======
-from typing import Dict, Tuple
->>>>>>> df29b3ec
+from typing import Dict, Tuple, List, Callable
+
 
 from tqdm import tqdm
 import pandas as pd
