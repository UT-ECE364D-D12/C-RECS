# C-RECS

Conversational Recommender System

![Results](resources/crecs.jpeg)

## Install 

The steps to prepare the environment are outlined below.

### x86-64 Based Systems

1. Create an environment:
```bash
mamba env create -f environments/environment.yaml
```

2. Activate the environment:
```bash
conda activate crecs 
```

<!-- TODO: Remove after next transformers release includes answerdotai/ModernBERT-base -->
3. Install `transformers` from main:
```bash
pip install git+https://github.com/huggingface/transformers.git
```
> **_NOTE:_**  If you experience issues with `numpy`, try installing it separately using `mamba install -y "numpy==1.26.4"`

### aarch64 Based Systems

1. Create an environment:
```bash
mamba env create -f environments/tacc.yaml
```

2. Activate the environment:
```bash
conda activate crecs 
```

3. Install `torch`:
```bash
pip3 install torch torchvision torchaudio --index-url https://download.pytorch.org/whl/cu124
```

<<<<<<< HEAD
4. Build `flash-attn`:
```bash
MAX_JOBS=10 python -m pip -v install flash-attn --no-build-isolation
```

<!-- TODO: Remove after next transformers release includes answerdotai/ModernBERT-base -->
5. Install `transformers` from main:
```bash
pip install git+https://github.com/huggingface/transformers.git
```
=======
<!-- TODO: Remove after next transformers release includes answerdotai/ModernBERT-base -->
4. Install `transformers` from main:
```bash
pip install git+https://github.com/huggingface/transformers.git
```

>>>>>>> fbf80134

## Data

This repository uses [MovieLens](https://grouplens.org/datasets/movielens/), a dataset of movie ratings.

1. Download MovieLens 20M:
```bash
bash download_data.sh
```

2. Preprocess the data:
```bash
python preprocess.py
```

## Training

The steps to train the recommendation system are outlined below.

1. Ensure you have access to all of the LLM's used in `simulate_requests.py`, and that you are logged into huggingface:
```bash
huggingface-cli login
```

2. Log in to W&B to view run metrics:
```bash
wandb login
```

### Collaborative Filtering

To jointly train the encoder and recommender using collaborative filtering:

1. Simulate item requests:
```bash
python simulate_requests.py
```

2. Train the encoder & recommender:
```bash
python train_collaborative.py
```

### Content-Based Filtering

To train the encoder using content filtering:

1. Generate item descriptions:
```bash
python generate_descriptions.py
```

2. Train the encoder:
```bash
python train_content.py
```

## App

1. Install the required packages for the app frontend:
```bash
cd app/frontend
npm install
``` 

2. Start the backend:
```bash
python app/backend/app.py
```

3. In a seperate terminal, start the frontend:
```bash
cd app/frontend
npm start
```<|MERGE_RESOLUTION|>--- conflicted
+++ resolved
@@ -5,9 +5,12 @@
 ![Results](resources/crecs.jpeg)
 
 ## Install 
+## Install 
 
 The steps to prepare the environment are outlined below.
+The steps to prepare the environment are outlined below.
 
+### x86-64 Based Systems
 ### x86-64 Based Systems
 
 1. Create an environment:
@@ -44,25 +47,12 @@
 pip3 install torch torchvision torchaudio --index-url https://download.pytorch.org/whl/cu124
 ```
 
-<<<<<<< HEAD
-4. Build `flash-attn`:
-```bash
-MAX_JOBS=10 python -m pip -v install flash-attn --no-build-isolation
-```
-
-<!-- TODO: Remove after next transformers release includes answerdotai/ModernBERT-base -->
-5. Install `transformers` from main:
-```bash
-pip install git+https://github.com/huggingface/transformers.git
-```
-=======
 <!-- TODO: Remove after next transformers release includes answerdotai/ModernBERT-base -->
 4. Install `transformers` from main:
 ```bash
 pip install git+https://github.com/huggingface/transformers.git
+pip install git+https://github.com/huggingface/transformers.git
 ```
-
->>>>>>> fbf80134
 
 ## Data
 
@@ -79,7 +69,9 @@
 ```
 
 ## Training
+## Training
 
+The steps to train the recommendation system are outlined below.
 The steps to train the recommendation system are outlined below.
 
 1. Ensure you have access to all of the LLM's used in `simulate_requests.py`, and that you are logged into huggingface:
@@ -91,6 +83,8 @@
 ```bash
 wandb login
 ```
+
+### Collaborative Filtering
 
 ### Collaborative Filtering
 
@@ -108,6 +102,8 @@
 
 ### Content-Based Filtering
 
+### Content-Based Filtering
+
 To train the encoder using content filtering:
 
 1. Generate item descriptions:
@@ -121,7 +117,15 @@
 ```
 
 ## App
+## App
 
+1. Install the required packages for the app frontend:
+```bash
+cd app/frontend
+npm install
+``` 
+
+2. Start the backend:
 1. Install the required packages for the app frontend:
 ```bash
 cd app/frontend
@@ -134,6 +138,7 @@
 ```
 
 3. In a seperate terminal, start the frontend:
+3. In a seperate terminal, start the frontend:
 ```bash
 cd app/frontend
 npm start
